use crate::FrameCount;
use crate::{
    BackendSpecificError, BufferSize, Data, DefaultStreamConfigError, DeviceNameError,
    DevicesError, InputCallbackInfo, OutputCallbackInfo, SampleFormat, SampleRate, StreamConfig,
    SupportedBufferSize, SupportedStreamConfig, SupportedStreamConfigRange,
    SupportedStreamConfigsError, COMMON_SAMPLE_RATES,
};
use once_cell::sync::Lazy;
use std;
use std::ffi::OsString;
use std::fmt;
use std::mem;
use std::ops::{Deref, DerefMut};
use std::os::windows::ffi::OsStringExt;
use std::ptr;
use std::slice;
use std::sync::{Arc, Mutex, MutexGuard};

use super::com;
use super::{windows_err_to_cpal_err, windows_err_to_cpal_err_message};
use std::ffi::c_void;
use windows::core::Interface;
use windows::core::GUID;
use windows::Win32::Devices::Properties;
use windows::Win32::Foundation;
use windows::Win32::Media::Audio::IAudioRenderClient;
use windows::Win32::Media::{Audio, KernelStreaming, Multimedia};
use windows::Win32::System::Com;
use windows::Win32::System::Com::StructuredStorage;
use windows::Win32::System::Ole;
use windows::Win32::System::Threading;

use super::stream::{AudioClientFlow, Stream, StreamInner};
use crate::{traits::DeviceTrait, BuildStreamError, StreamError};

pub type SupportedInputConfigs = std::vec::IntoIter<SupportedStreamConfigRange>;
pub type SupportedOutputConfigs = std::vec::IntoIter<SupportedStreamConfigRange>;

/// Wrapper because of that stupid decision to remove `Send` and `Sync` from raw pointers.
#[derive(Clone)]
struct IAudioClientWrapper(Audio::IAudioClient);
unsafe impl Send for IAudioClientWrapper {}
unsafe impl Sync for IAudioClientWrapper {}

/// An opaque type that identifies an end point.
#[derive(Clone)]
pub struct Device {
    device: Audio::IMMDevice,
    /// We cache an uninitialized `IAudioClient` so that we can call functions from it without
    /// having to create/destroy audio clients all the time.
    future_audio_client: Arc<Mutex<Option<IAudioClientWrapper>>>, // TODO: add NonZero around the ptr
}

impl DeviceTrait for Device {
    type SupportedInputConfigs = SupportedInputConfigs;
    type SupportedOutputConfigs = SupportedOutputConfigs;
    type Stream = Stream;

    fn name(&self) -> Result<String, DeviceNameError> {
        Device::name(self)
    }

    fn supported_input_configs(
        &self,
    ) -> Result<Self::SupportedInputConfigs, SupportedStreamConfigsError> {
        Device::supported_input_configs(self)
    }

    fn supported_output_configs(
        &self,
    ) -> Result<Self::SupportedOutputConfigs, SupportedStreamConfigsError> {
        Device::supported_output_configs(self)
    }

    fn default_input_config(&self) -> Result<SupportedStreamConfig, DefaultStreamConfigError> {
        Device::default_input_config(self)
    }

    fn default_output_config(&self) -> Result<SupportedStreamConfig, DefaultStreamConfigError> {
        Device::default_output_config(self)
    }

    fn build_input_stream_raw<D, E>(
        &self,
        config: &StreamConfig,
        sample_format: SampleFormat,
        data_callback: D,
        error_callback: E,
    ) -> Result<Self::Stream, BuildStreamError>
    where
        D: FnMut(&Data, &InputCallbackInfo) + Send + 'static,
        E: FnMut(StreamError) + Send + 'static,
    {
        let stream_inner = self.build_input_stream_raw_inner(config, sample_format)?;
        Ok(Stream::new_input(
            stream_inner,
            data_callback,
            error_callback,
        ))
    }

    fn build_output_stream_raw<D, E>(
        &self,
        config: &StreamConfig,
        sample_format: SampleFormat,
        data_callback: D,
        error_callback: E,
    ) -> Result<Self::Stream, BuildStreamError>
    where
        D: FnMut(&mut Data, &OutputCallbackInfo) + Send + 'static,
        E: FnMut(StreamError) + Send + 'static,
    {
        let stream_inner = self.build_output_stream_raw_inner(config, sample_format)?;
        Ok(Stream::new_output(
            stream_inner,
            data_callback,
            error_callback,
        ))
    }
}

struct Endpoint {
    endpoint: Audio::IMMEndpoint,
}

enum WaveFormat {
    Ex(Audio::WAVEFORMATEX),
    Extensible(Audio::WAVEFORMATEXTENSIBLE),
}

// Use RAII to make sure CoTaskMemFree is called when we are responsible for freeing.
struct WaveFormatExPtr(*mut Audio::WAVEFORMATEX);

impl Drop for WaveFormatExPtr {
    fn drop(&mut self) {
        unsafe {
            Com::CoTaskMemFree(self.0 as *mut _);
        }
    }
}

impl WaveFormat {
    // Given a pointer to some format, returns a valid copy of the format.
    pub fn copy_from_waveformatex_ptr(ptr: *const Audio::WAVEFORMATEX) -> Option<Self> {
        unsafe {
            match (*ptr).wFormatTag as u32 {
                Audio::WAVE_FORMAT_PCM | Multimedia::WAVE_FORMAT_IEEE_FLOAT => {
                    Some(WaveFormat::Ex(*ptr))
                }
                KernelStreaming::WAVE_FORMAT_EXTENSIBLE => {
                    let extensible_ptr = ptr as *const Audio::WAVEFORMATEXTENSIBLE;
                    Some(WaveFormat::Extensible(*extensible_ptr))
                }
                _ => None,
            }
        }
    }

    // Get the pointer to the WAVEFORMATEX struct.
    pub fn as_ptr(&self) -> *const Audio::WAVEFORMATEX {
        self.deref() as *const _
    }
}

impl Deref for WaveFormat {
    type Target = Audio::WAVEFORMATEX;
    fn deref(&self) -> &Self::Target {
        match *self {
            WaveFormat::Ex(ref f) => f,
            WaveFormat::Extensible(ref f) => &f.Format,
        }
    }
}

impl DerefMut for WaveFormat {
    fn deref_mut(&mut self) -> &mut Self::Target {
        match *self {
            WaveFormat::Ex(ref mut f) => f,
            WaveFormat::Extensible(ref mut f) => &mut f.Format,
        }
    }
}

unsafe fn immendpoint_from_immdevice(device: Audio::IMMDevice) -> Audio::IMMEndpoint {
    device
        .cast::<Audio::IMMEndpoint>()
        .expect("could not query IMMDevice interface for IMMEndpoint")
}

unsafe fn data_flow_from_immendpoint(endpoint: &Audio::IMMEndpoint) -> Audio::EDataFlow {
    endpoint
        .GetDataFlow()
        .expect("could not get endpoint data_flow")
}

// Given the audio client and format, returns whether or not the format is supported.
pub unsafe fn is_format_supported(
    client: &Audio::IAudioClient,
    waveformatex_ptr: *const Audio::WAVEFORMATEX,
) -> Result<bool, SupportedStreamConfigsError> {
    // Check if the given format is supported.
    let is_supported = |waveformatex_ptr, mut closest_waveformatex_ptr| {
        let result = client.IsFormatSupported(
            Audio::AUDCLNT_SHAREMODE_SHARED,
            waveformatex_ptr,
            &mut closest_waveformatex_ptr,
        );
        // `IsFormatSupported` can return `S_FALSE` (which means that a compatible format
        // has been found, but not an exact match) so we also treat this as unsupported.
        match result {
            Audio::AUDCLNT_E_DEVICE_INVALIDATED => {
                Err(SupportedStreamConfigsError::DeviceNotAvailable)
            }
            r if r.is_err() => Ok(false),
            Foundation::S_FALSE => Ok(false),
            _ => Ok(true),
        }
    };

    // First we want to retrieve a pointer to the `WAVEFORMATEX`.
    // Although `GetMixFormat` writes the format to a given `WAVEFORMATEX` pointer,
    // the pointer itself may actually point to a `WAVEFORMATEXTENSIBLE` structure.
    // We check the wFormatTag to determine this and get a pointer to the correct type.
    match (*waveformatex_ptr).wFormatTag as u32 {
        Audio::WAVE_FORMAT_PCM | Multimedia::WAVE_FORMAT_IEEE_FLOAT => {
            let mut closest_waveformatex = *waveformatex_ptr;
            let closest_waveformatex_ptr = &mut closest_waveformatex as *mut _;
            is_supported(waveformatex_ptr, closest_waveformatex_ptr)
        }
        KernelStreaming::WAVE_FORMAT_EXTENSIBLE => {
            let waveformatextensible_ptr = waveformatex_ptr as *const Audio::WAVEFORMATEXTENSIBLE;
            let mut closest_waveformatextensible = *waveformatextensible_ptr;
            let closest_waveformatextensible_ptr = &mut closest_waveformatextensible as *mut _;
            let closest_waveformatex_ptr =
                closest_waveformatextensible_ptr as *mut Audio::WAVEFORMATEX;
            is_supported(waveformatex_ptr, closest_waveformatex_ptr)
        }
        _ => Ok(false),
    }
}

// Get a cpal Format from a WAVEFORMATEX.
unsafe fn format_from_waveformatex_ptr(
    waveformatex_ptr: *const Audio::WAVEFORMATEX,
    audio_client: &Audio::IAudioClient,
) -> Option<SupportedStreamConfig> {
    fn cmp_guid(a: &GUID, b: &GUID) -> bool {
        a.data1 == b.data1 && a.data2 == b.data2 && a.data3 == b.data3 && a.data4 == b.data4
    }
    let sample_format = match (
        (*waveformatex_ptr).wBitsPerSample,
        (*waveformatex_ptr).wFormatTag as u32,
    ) {
        (16, Audio::WAVE_FORMAT_PCM) => SampleFormat::I16,
        (32, Multimedia::WAVE_FORMAT_IEEE_FLOAT) => SampleFormat::F32,
        (n_bits, KernelStreaming::WAVE_FORMAT_EXTENSIBLE) => {
            let waveformatextensible_ptr = waveformatex_ptr as *const Audio::WAVEFORMATEXTENSIBLE;
            let sub = (*waveformatextensible_ptr).SubFormat;
            if n_bits == 16 && cmp_guid(&sub, &KernelStreaming::KSDATAFORMAT_SUBTYPE_PCM) {
                SampleFormat::I16
            } else if n_bits == 32 && cmp_guid(&sub, &Multimedia::KSDATAFORMAT_SUBTYPE_IEEE_FLOAT) {
                SampleFormat::F32
            } else {
                return None;
            }
        }
        // Unknown data format returned by GetMixFormat.
        _ => return None,
    };

    let sample_rate = SampleRate((*waveformatex_ptr).nSamplesPerSec);

    // GetBufferSizeLimits is only used for Hardware-Offloaded Audio
    // Processing, which was added in Windows 8, which places hardware
    // limits on the size of the audio buffer. If the sound system
    // *isn't* using offloaded audio, we're using a software audio
    // processing stack and have pretty much free rein to set buffer
    // size.
    //
    // In software audio stacks GetBufferSizeLimits returns
    // AUDCLNT_E_OFFLOAD_MODE_ONLY.
    //
    // https://docs.microsoft.com/en-us/windows-hardware/drivers/audio/hardware-offloaded-audio-processing
    let (mut min_buffer_duration, mut max_buffer_duration) = (0, 0);
    let buffer_size_is_limited = audio_client
        .cast::<Audio::IAudioClient2>()
        .and_then(|audio_client| {
            audio_client.GetBufferSizeLimits(
                waveformatex_ptr,
                true,
                &mut min_buffer_duration,
                &mut max_buffer_duration,
            )
        })
        .is_ok();
    let buffer_size = if buffer_size_is_limited {
        SupportedBufferSize::Range {
            min: buffer_duration_to_frames(min_buffer_duration, sample_rate.0),
            max: buffer_duration_to_frames(max_buffer_duration, sample_rate.0),
        }
    } else {
        SupportedBufferSize::Range {
            min: 0,
            max: u32::max_value(),
        }
    };

    let format = SupportedStreamConfig {
        channels: (*waveformatex_ptr).nChannels as _,
        sample_rate,
        buffer_size,
        sample_format,
    };
    Some(format)
}

unsafe impl Send for Device {}
unsafe impl Sync for Device {}

impl Device {
    pub fn name(&self) -> Result<String, DeviceNameError> {
        unsafe {
            // Open the device's property store.
            let property_store = self
                .device
                .OpenPropertyStore(StructuredStorage::STGM_READ)
                .expect("could not open property store");

            // Get the endpoint's friendly-name property.
            let mut property_value = property_store
                .GetValue(&Properties::DEVPKEY_Device_FriendlyName as *const _ as *const _)
                .map_err(|err| {
                    let description =
                        format!("failed to retrieve name from property store: {}", err);
                    let err = BackendSpecificError { description };
                    DeviceNameError::from(err)
                })?;

            let prop_variant = &property_value.Anonymous.Anonymous;

            // Read the friendly-name from the union data field, expecting a *const u16.
            if prop_variant.vt != Ole::VT_LPWSTR.0 as _ {
                let description = format!(
                    "property store produced invalid data: {:?}",
                    prop_variant.vt
                );
                let err = BackendSpecificError { description };
                return Err(err.into());
            }
            let ptr_utf16 = *(&prop_variant.Anonymous as *const _ as *const *const u16);

            // Find the length of the friendly name.
            let mut len = 0;
            while *ptr_utf16.offset(len) != 0 {
                len += 1;
            }

            // Create the utf16 slice and convert it into a string.
            let name_slice = slice::from_raw_parts(ptr_utf16, len as usize);
            let name_os_string: OsString = OsStringExt::from_wide(name_slice);
            let name_string = match name_os_string.into_string() {
                Ok(string) => string,
                Err(os_string) => os_string.to_string_lossy().into(),
            };

            // Clean up the property.
            StructuredStorage::PropVariantClear(&mut property_value).ok();

            Ok(name_string)
        }
    }

    #[inline]
    fn from_immdevice(device: Audio::IMMDevice) -> Self {
        Device {
            device,
            future_audio_client: Arc::new(Mutex::new(None)),
        }
    }

    /// Ensures that `future_audio_client` contains a `Some` and returns a locked mutex to it.
    fn ensure_future_audio_client(
        &self,
    ) -> Result<MutexGuard<Option<IAudioClientWrapper>>, windows::core::Error> {
        let mut lock = self.future_audio_client.lock().unwrap();
        if lock.is_some() {
            return Ok(lock);
        }

        let audio_client: Audio::IAudioClient = unsafe {
            let mut audio_client = ptr::null_mut();
            self.device.Activate(
                &Audio::IAudioClient::IID,
                Com::CLSCTX_ALL,
                ptr::null_mut(),
                &mut audio_client,
            )?;

            // can fail if the device has been disconnected since we enumerated it, or if
            // the device doesn't support playback for some reason
            assert!(!audio_client.is_null());
            // doing a transmute here is super nasty but the windows
            // crate doesn't seem to have a native method for getting
            // an interface struct from a pointer
            mem::transmute::<_, Audio::IAudioClient>(audio_client as *mut _)
        };

        *lock = Some(IAudioClientWrapper(audio_client));
        Ok(lock)
    }

    /// Returns an uninitialized `IAudioClient`.
    #[inline]
    pub(crate) fn build_audioclient(&self) -> Result<Audio::IAudioClient, windows::core::Error> {
        let mut lock = self.ensure_future_audio_client()?;
        Ok(lock.take().unwrap().0)
    }

    // There is no way to query the list of all formats that are supported by the
    // audio processor, so instead we just trial some commonly supported formats.
    //
    // Common formats are trialed by first getting the default format (returned via
    // `GetMixFormat`) and then mutating that format with common sample rates and
    // querying them via `IsFormatSupported`.
    //
    // When calling `IsFormatSupported` with the shared-mode audio engine, only the default
    // number of channels seems to be supported. Any, more or less returns an invalid
    // parameter error. Thus, we just assume that the default number of channels is the only
    // number supported.
    fn supported_formats(&self) -> Result<SupportedInputConfigs, SupportedStreamConfigsError> {
        // initializing COM because we call `CoTaskMemFree` to release the format.
        com::com_initialized();

        // Retrieve the `IAudioClient`.
        let lock = match self.ensure_future_audio_client() {
            Ok(lock) => lock,
            Err(ref e) if e.code() == Audio::AUDCLNT_E_DEVICE_INVALIDATED => {
                return Err(SupportedStreamConfigsError::DeviceNotAvailable)
            }
            Err(e) => {
                let description = format!("{}", e);
                let err = BackendSpecificError { description };
                return Err(err.into());
            }
        };
        let client = &lock.as_ref().unwrap().0;

        unsafe {
            // Retrieve the pointer to the default WAVEFORMATEX.
            let default_waveformatex_ptr = client
                .GetMixFormat()
                .map(WaveFormatExPtr)
                .map_err(windows_err_to_cpal_err::<SupportedStreamConfigsError>)?;

            // If the default format can't succeed we have no hope of finding other formats.
            assert_eq!(
                is_format_supported(client, default_waveformatex_ptr.0)?,
                true
            );

            // Copy the format to use as a test format (as to avoid mutating the original format).
            let mut test_format = {
                match WaveFormat::copy_from_waveformatex_ptr(default_waveformatex_ptr.0) {
                    Some(f) => f,
                    // If the format is neither EX nor EXTENSIBLE we don't know how to work with it.
                    None => return Ok(vec![].into_iter()),
                }
            };

            // Begin testing common sample rates.
            //
            // NOTE: We should really be testing for whole ranges here, but it is infeasible to
            // test every sample rate up to the overflow limit as the `IsFormatSupported` method is
            // quite slow.
            let mut supported_sample_rates: Vec<u32> = Vec::new();
            for &rate in COMMON_SAMPLE_RATES {
                let rate = rate.0;
                test_format.nSamplesPerSec = rate;
                test_format.nAvgBytesPerSec =
                    rate * u32::from((*default_waveformatex_ptr.0).nBlockAlign);
                if is_format_supported(client, test_format.as_ptr())? {
                    supported_sample_rates.push(rate);
                }
            }

            // If the common rates don't include the default one, add the default.
            let default_sr = (*default_waveformatex_ptr.0).nSamplesPerSec as _;
            if !supported_sample_rates.iter().any(|&r| r == default_sr) {
                supported_sample_rates.push(default_sr);
            }

            // Reset the sample rate on the test format now that we're done.
            test_format.nSamplesPerSec = (*default_waveformatex_ptr.0).nSamplesPerSec;
            test_format.nAvgBytesPerSec = (*default_waveformatex_ptr.0).nAvgBytesPerSec;

            // TODO: Test the different sample formats?

            // Create the supported formats.
            let format = match format_from_waveformatex_ptr(default_waveformatex_ptr.0, &client) {
                Some(fmt) => fmt,
                None => {
                    let description =
                        "could not create a `cpal::SupportedStreamConfig` from a `WAVEFORMATEX`"
                            .to_string();
                    let err = BackendSpecificError { description };
                    return Err(err.into());
                }
            };
            let mut supported_formats = Vec::with_capacity(supported_sample_rates.len());
            for rate in supported_sample_rates {
                supported_formats.push(SupportedStreamConfigRange {
                    channels: format.channels.clone(),
                    min_sample_rate: SampleRate(rate as _),
                    max_sample_rate: SampleRate(rate as _),
                    buffer_size: format.buffer_size.clone(),
                    sample_format: format.sample_format.clone(),
                })
            }
            Ok(supported_formats.into_iter())
        }
    }

    pub fn supported_input_configs(
        &self,
    ) -> Result<SupportedInputConfigs, SupportedStreamConfigsError> {
        if self.data_flow() == Audio::eCapture {
            self.supported_formats()
        // If it's an output device, assume no input formats.
        } else {
            Ok(vec![].into_iter())
        }
    }

    pub fn supported_output_configs(
        &self,
    ) -> Result<SupportedOutputConfigs, SupportedStreamConfigsError> {
        if self.data_flow() == Audio::eRender {
            self.supported_formats()
        // If it's an input device, assume no output formats.
        } else {
            Ok(vec![].into_iter())
        }
    }

    // We always create voices in shared mode, therefore all samples go through an audio
    // processor to mix them together.
    //
    // One format is guaranteed to be supported, the one returned by `GetMixFormat`.
    fn default_format(&self) -> Result<SupportedStreamConfig, DefaultStreamConfigError> {
        // initializing COM because we call `CoTaskMemFree`
        com::com_initialized();

        let lock = match self.ensure_future_audio_client() {
            Ok(lock) => lock,
            Err(ref e) if e.code() == Audio::AUDCLNT_E_DEVICE_INVALIDATED => {
                return Err(DefaultStreamConfigError::DeviceNotAvailable)
            }
            Err(e) => {
                let description = format!("{}", e);
                let err = BackendSpecificError { description };
                return Err(err.into());
            }
        };
        let client = &lock.as_ref().unwrap().0;

        unsafe {
            let format_ptr = client
                .GetMixFormat()
                .map(WaveFormatExPtr)
                .map_err(windows_err_to_cpal_err::<DefaultStreamConfigError>)?;

            format_from_waveformatex_ptr(format_ptr.0, client)
                .ok_or(DefaultStreamConfigError::StreamTypeNotSupported)
        }
    }

    pub(crate) fn data_flow(&self) -> Audio::EDataFlow {
        let endpoint = Endpoint::from(self.device.clone());
        endpoint.data_flow()
    }

    pub fn default_input_config(&self) -> Result<SupportedStreamConfig, DefaultStreamConfigError> {
        if self.data_flow() == Audio::eCapture {
            self.default_format()
        } else {
            Err(DefaultStreamConfigError::StreamTypeNotSupported)
        }
    }

    pub fn default_output_config(&self) -> Result<SupportedStreamConfig, DefaultStreamConfigError> {
        let data_flow = self.data_flow();
        if data_flow == Audio::eRender {
            self.default_format()
        } else {
            Err(DefaultStreamConfigError::StreamTypeNotSupported)
        }
    }

    pub(crate) fn build_input_stream_raw_inner(
        &self,
        config: &StreamConfig,
        sample_format: SampleFormat,
    ) -> Result<StreamInner, BuildStreamError> {
        unsafe {
            // Making sure that COM is initialized.
            // It's not actually sure that this is required, but when in doubt do it.
            com::com_initialized();

            // Obtaining a `IAudioClient`.
            let audio_client = match self.build_audioclient() {
                Ok(client) => client,
                Err(ref e) if e.code() == Audio::AUDCLNT_E_DEVICE_INVALIDATED => {
                    return Err(BuildStreamError::DeviceNotAvailable)
                }
                Err(e) => {
                    let description = format!("{}", e);
                    let err = BackendSpecificError { description };
                    return Err(err.into());
                }
            };

            let buffer_duration =
                buffer_size_to_duration(&config.buffer_size, config.sample_rate.0);

            let mut stream_flags = Audio::AUDCLNT_STREAMFLAGS_EVENTCALLBACK;

            if self.data_flow() == Audio::eRender {
                stream_flags |= Audio::AUDCLNT_STREAMFLAGS_LOOPBACK;
            }

            // Computing the format and initializing the device.
            let waveformatex = {
                let format_attempt = config_to_waveformatextensible(config, sample_format)
                    .ok_or(BuildStreamError::StreamConfigNotSupported)?;
                let share_mode = Audio::AUDCLNT_SHAREMODE_SHARED;

                // Ensure the format is supported.
                match super::device::is_format_supported(&audio_client, &format_attempt.Format) {
                    Ok(false) => return Err(BuildStreamError::StreamConfigNotSupported),
                    Err(_) => return Err(BuildStreamError::DeviceNotAvailable),
                    _ => (),
                }

                // Finally, initializing the audio client
                let hresult = audio_client.Initialize(
                    share_mode,
                    stream_flags,
                    buffer_duration,
                    0,
                    &format_attempt.Format,
                    ptr::null(),
                );
                match hresult {
                    Err(ref e) if e.code() == Audio::AUDCLNT_E_DEVICE_INVALIDATED => {
                        return Err(BuildStreamError::DeviceNotAvailable);
                    }
                    Err(e) => {
                        let description = format!("{}", e);
                        let err = BackendSpecificError { description };
                        return Err(err.into());
                    }
                    Ok(()) => (),
                };

                format_attempt.Format
            };

            // obtaining the size of the samples buffer in number of frames
            let max_frames_in_buffer = audio_client
                .GetBufferSize()
                .map_err(windows_err_to_cpal_err::<BuildStreamError>)?;

            // Creating the event that will be signalled whenever we need to submit some samples.
            let event = {
                let event = Threading::CreateEventA(
                    ptr::null_mut(),
                    false,
                    false,
                    windows::core::PCSTR(ptr::null()),
                )
                .map_err(|e| {
                    let description = format!("failed to create event: {}", e);
                    let err = BackendSpecificError { description };
                    BuildStreamError::from(err)
                })?;

                if let Err(e) = audio_client.SetEventHandle(event) {
                    let description = format!("failed to call SetEventHandle: {}", e);
                    let err = BackendSpecificError { description };
                    return Err(err.into());
                }

                event
            };

            // Building a `IAudioCaptureClient` that will be used to read captured samples.
            let capture_client = audio_client
                .GetService::<Audio::IAudioCaptureClient>()
                .map_err(|e| {
                    windows_err_to_cpal_err_message::<BuildStreamError>(
                        e,
                        "failed to build capture client: ",
                    )
                })?;

            // Once we built the `StreamInner`, we add a command that will be picked up by the
            // `run()` method and added to the `RunContext`.
            let client_flow = AudioClientFlow::Capture { capture_client };

            let audio_clock = get_audio_clock(&audio_client)?;

            Ok(StreamInner {
                audio_client,
                audio_clock,
                client_flow,
                event,
                playing: false,
                max_frames_in_buffer,
                bytes_per_frame: waveformatex.nBlockAlign,
                config: config.clone(),
                sample_format,
            })
        }
    }

    pub(crate) fn build_output_stream_raw_inner(
        &self,
        config: &StreamConfig,
        sample_format: SampleFormat,
    ) -> Result<StreamInner, BuildStreamError> {
        unsafe {
            // Making sure that COM is initialized.
            // It's not actually sure that this is required, but when in doubt do it.
            com::com_initialized();

            // Obtaining a `IAudioClient`.
            let audio_client = self
                .build_audioclient()
                .map_err(windows_err_to_cpal_err::<BuildStreamError>)?;

            let buffer_duration =
                buffer_size_to_duration(&config.buffer_size, config.sample_rate.0);

            // Computing the format and initializing the device.
            let waveformatex = {
                let format_attempt = config_to_waveformatextensible(config, sample_format)
                    .ok_or(BuildStreamError::StreamConfigNotSupported)?;
                let share_mode = Audio::AUDCLNT_SHAREMODE_SHARED;

                // Ensure the format is supported.
                match super::device::is_format_supported(&audio_client, &format_attempt.Format) {
                    Ok(false) => return Err(BuildStreamError::StreamConfigNotSupported),
                    Err(_) => return Err(BuildStreamError::DeviceNotAvailable),
                    _ => (),
                }

                // Finally, initializing the audio client
                audio_client
                    .Initialize(
                        share_mode,
                        Audio::AUDCLNT_STREAMFLAGS_EVENTCALLBACK,
                        buffer_duration,
                        0,
                        &format_attempt.Format,
                        ptr::null(),
                    )
                    .map_err(windows_err_to_cpal_err::<BuildStreamError>)?;

                format_attempt.Format
            };

            // Creating the event that will be signalled whenever we need to submit some samples.
            let event = {
                let event = Threading::CreateEventA(
                    ptr::null_mut(),
                    false,
                    false,
                    windows::core::PCSTR(ptr::null()),
                )
                .map_err(|e| {
                    let description = format!("failed to create event: {}", e);
                    let err = BackendSpecificError { description };
                    BuildStreamError::from(err)
                })?;

                if let Err(e) = audio_client.SetEventHandle(event) {
                    let description = format!("failed to call SetEventHandle: {}", e);
                    let err = BackendSpecificError { description };
                    return Err(err.into());
                }

                event
            };

            // obtaining the size of the samples buffer in number of frames
            let max_frames_in_buffer = audio_client.GetBufferSize().map_err(|e| {
                windows_err_to_cpal_err_message::<BuildStreamError>(
                    e,
                    "failed to obtain buffer size: ",
                )
            })?;

            // Building a `IAudioRenderClient` that will be used to fill the samples buffer.
            let render_client = audio_client
                .GetService::<IAudioRenderClient>()
                .map_err(|e| {
                    windows_err_to_cpal_err_message::<BuildStreamError>(
                        e,
                        "failed to build render client: ",
                    )
                })?;

            // Once we built the `StreamInner`, we add a command that will be picked up by the
            // `run()` method and added to the `RunContext`.
            let client_flow = AudioClientFlow::Render { render_client };

            let audio_clock = get_audio_clock(&audio_client)?;

            Ok(StreamInner {
                audio_client,
                audio_clock,
                client_flow,
                event,
                playing: false,
                max_frames_in_buffer,
                bytes_per_frame: waveformatex.nBlockAlign,
                config: config.clone(),
                sample_format,
            })
        }
    }
}

impl PartialEq for Device {
    #[inline]
    fn eq(&self, other: &Device) -> bool {
        // Use case: In order to check whether the default device has changed
        // the client code might need to compare the previous default device with the current one.
        // The pointer comparison (`self.device == other.device`) don't work there,
        // because the pointers are different even when the default device stays the same.
        //
        // In this code section we're trying to use the GetId method for the device comparison, cf.
        // https://docs.microsoft.com/en-us/windows/desktop/api/mmdeviceapi/nf-mmdeviceapi-immdevice-getid
        unsafe {
            struct IdRAII(windows::core::PWSTR);
            /// RAII for device IDs.
            impl Drop for IdRAII {
                fn drop(&mut self) {
                    unsafe { Com::CoTaskMemFree(self.0 .0 as *mut c_void) }
                }
            }
            // GetId only fails with E_OUTOFMEMORY and if it does, we're probably dead already.
            // Plus it won't do to change the device comparison logic unexpectedly.
            let id1 = self.device.GetId().expect("cpal: GetId failure");
            let id1 = IdRAII(id1);
            let id2 = other.device.GetId().expect("cpal: GetId failure");
            let id2 = IdRAII(id2);
            // 16-bit null-terminated comparison.
            let mut offset = 0;
            loop {
                let w1: u16 = *id1.0 .0.offset(offset);
                let w2: u16 = *id2.0 .0.offset(offset);
                if w1 == 0 && w2 == 0 {
                    return true;
                }
                if w1 != w2 {
                    return false;
                }
                offset += 1;
            }
        }
    }
}

impl Eq for Device {}

impl fmt::Debug for Device {
    fn fmt(&self, f: &mut fmt::Formatter) -> fmt::Result {
        f.debug_struct("Device")
            .field("device", &self.device)
            .field("name", &self.name())
            .finish()
    }
}

impl From<Audio::IMMDevice> for Endpoint {
    fn from(device: Audio::IMMDevice) -> Self {
        unsafe {
            let endpoint = immendpoint_from_immdevice(device);
            Endpoint { endpoint }
        }
    }
}

impl Endpoint {
    fn data_flow(&self) -> Audio::EDataFlow {
        unsafe { data_flow_from_immendpoint(&self.endpoint) }
    }
}

<<<<<<< HEAD
lazy_static! {
    static ref ENUMERATOR: Enumerator = {
        // COM initialization is thread local, but we only need to have COM initialized in the
        // thread we create the objects in
        com::com_initialized();

        // building the devices enumerator object
        unsafe {
            let enumerator = Com::CoCreateInstance::<_, Audio::IMMDeviceEnumerator >(
                &Audio::MMDeviceEnumerator,
        None,
                Com::CLSCTX_ALL,
            ).unwrap();

            Enumerator(enumerator)
        }
    };
}
=======
static ENUMERATOR: Lazy<Enumerator> = Lazy::new(|| {
    // COM initialization is thread local, but we only need to have COM initialized in the
    // thread we create the objects in
    com::com_initialized();

    // building the devices enumerator object
    unsafe {
        let mut enumerator: *mut IMMDeviceEnumerator = ptr::null_mut();

        let hresult = CoCreateInstance(
            &CLSID_MMDeviceEnumerator,
            ptr::null_mut(),
            CLSCTX_ALL,
            &IMMDeviceEnumerator::uuidof(),
            &mut enumerator as *mut *mut IMMDeviceEnumerator as *mut _,
        );

        check_result(hresult).unwrap();
        Enumerator(enumerator)
    }
});
>>>>>>> 32cee394

/// Send/Sync wrapper around `IMMDeviceEnumerator`.
struct Enumerator(Audio::IMMDeviceEnumerator);

unsafe impl Send for Enumerator {}
unsafe impl Sync for Enumerator {}

/// WASAPI implementation for `Devices`.
pub struct Devices {
    collection: Audio::IMMDeviceCollection,
    total_count: u32,
    next_item: u32,
}

impl Devices {
    pub fn new() -> Result<Self, DevicesError> {
        unsafe {
            // can fail because of wrong parameters (should never happen) or out of memory
            let collection = ENUMERATOR
                .0
                .EnumAudioEndpoints(Audio::eAll, Audio::DEVICE_STATE_ACTIVE)
                .map_err(BackendSpecificError::from)?;

            let count = collection.GetCount().map_err(BackendSpecificError::from)?;

            Ok(Devices {
                collection,
                total_count: count,
                next_item: 0,
            })
        }
    }
}

unsafe impl Send for Devices {}
unsafe impl Sync for Devices {}

impl Iterator for Devices {
    type Item = Device;

    fn next(&mut self) -> Option<Device> {
        if self.next_item >= self.total_count {
            return None;
        }

        unsafe {
            let device = self.collection.Item(self.next_item).unwrap();
            self.next_item += 1;
            Some(Device::from_immdevice(device))
        }
    }

    #[inline]
    fn size_hint(&self) -> (usize, Option<usize>) {
        let num = self.total_count - self.next_item;
        let num = num as usize;
        (num, Some(num))
    }
}

fn default_device(data_flow: Audio::EDataFlow) -> Option<Device> {
    unsafe {
        let device = ENUMERATOR
            .0
            .GetDefaultAudioEndpoint(data_flow, Audio::eConsole)
            .ok()?;
        // TODO: check specifically for `E_NOTFOUND`, and panic otherwise
        Some(Device::from_immdevice(device))
    }
}

pub fn default_input_device() -> Option<Device> {
    default_device(Audio::eCapture)
}

pub fn default_output_device() -> Option<Device> {
    default_device(Audio::eRender)
}

/// Get the audio clock used to produce `StreamInstant`s.
unsafe fn get_audio_clock(
    audio_client: &Audio::IAudioClient,
) -> Result<Audio::IAudioClock, BuildStreamError> {
    audio_client
        .GetService::<Audio::IAudioClock>()
        .map_err(|e| {
            windows_err_to_cpal_err_message::<BuildStreamError>(e, "failed to build audio clock: ")
        })
}

// Turns a `Format` into a `WAVEFORMATEXTENSIBLE`.
//
// Returns `None` if the WAVEFORMATEXTENSIBLE does not support the given format.
fn config_to_waveformatextensible(
    config: &StreamConfig,
    sample_format: SampleFormat,
) -> Option<Audio::WAVEFORMATEXTENSIBLE> {
    let format_tag = match sample_format {
        SampleFormat::I16 => Audio::WAVE_FORMAT_PCM,
        SampleFormat::F32 => KernelStreaming::WAVE_FORMAT_EXTENSIBLE,
        SampleFormat::U16 => return None,
    } as u16;
    let channels = config.channels;
    let sample_rate = config.sample_rate.0;
    let sample_bytes = sample_format.sample_size() as u16;
    let avg_bytes_per_sec = u32::from(channels) * sample_rate * u32::from(sample_bytes);
    let block_align = channels * sample_bytes;
    let bits_per_sample = 8 * sample_bytes;
    let cb_size = match sample_format {
        SampleFormat::I16 => 0,
        SampleFormat::F32 => {
            let extensible_size = mem::size_of::<Audio::WAVEFORMATEXTENSIBLE>();
            let ex_size = mem::size_of::<Audio::WAVEFORMATEX>();
            (extensible_size - ex_size) as u16
        }
        SampleFormat::U16 => return None,
    };
    let waveformatex = Audio::WAVEFORMATEX {
        wFormatTag: format_tag,
        nChannels: channels,
        nSamplesPerSec: sample_rate,
        nAvgBytesPerSec: avg_bytes_per_sec,
        nBlockAlign: block_align,
        wBitsPerSample: bits_per_sample,
        cbSize: cb_size,
    };

    // CPAL does not care about speaker positions, so pass audio ight through.
    let channel_mask = KernelStreaming::KSAUDIO_SPEAKER_DIRECTOUT;

    let sub_format = match sample_format {
        SampleFormat::I16 => KernelStreaming::KSDATAFORMAT_SUBTYPE_PCM,
        SampleFormat::F32 => Multimedia::KSDATAFORMAT_SUBTYPE_IEEE_FLOAT,
        SampleFormat::U16 => return None,
    };
    let waveformatextensible = Audio::WAVEFORMATEXTENSIBLE {
        Format: waveformatex,
        Samples: Audio::WAVEFORMATEXTENSIBLE_0 {
            wSamplesPerBlock: bits_per_sample,
        },
        dwChannelMask: channel_mask,
        SubFormat: sub_format,
    };

    Some(waveformatextensible)
}

fn buffer_size_to_duration(buffer_size: &BufferSize, sample_rate: u32) -> i64 {
    match buffer_size {
        BufferSize::Fixed(frames) => *frames as i64 * (1_000_000_000 / 100) / sample_rate as i64,
        BufferSize::Default => 0,
    }
}

fn buffer_duration_to_frames(buffer_duration: i64, sample_rate: u32) -> FrameCount {
    (buffer_duration * sample_rate as i64 * 100 / 1_000_000_000) as FrameCount
}<|MERGE_RESOLUTION|>--- conflicted
+++ resolved
@@ -898,26 +898,6 @@
     }
 }
 
-<<<<<<< HEAD
-lazy_static! {
-    static ref ENUMERATOR: Enumerator = {
-        // COM initialization is thread local, but we only need to have COM initialized in the
-        // thread we create the objects in
-        com::com_initialized();
-
-        // building the devices enumerator object
-        unsafe {
-            let enumerator = Com::CoCreateInstance::<_, Audio::IMMDeviceEnumerator >(
-                &Audio::MMDeviceEnumerator,
-        None,
-                Com::CLSCTX_ALL,
-            ).unwrap();
-
-            Enumerator(enumerator)
-        }
-    };
-}
-=======
 static ENUMERATOR: Lazy<Enumerator> = Lazy::new(|| {
     // COM initialization is thread local, but we only need to have COM initialized in the
     // thread we create the objects in
@@ -925,21 +905,15 @@
 
     // building the devices enumerator object
     unsafe {
-        let mut enumerator: *mut IMMDeviceEnumerator = ptr::null_mut();
-
-        let hresult = CoCreateInstance(
-            &CLSID_MMDeviceEnumerator,
-            ptr::null_mut(),
-            CLSCTX_ALL,
-            &IMMDeviceEnumerator::uuidof(),
-            &mut enumerator as *mut *mut IMMDeviceEnumerator as *mut _,
-        );
-
-        check_result(hresult).unwrap();
+        let enumerator = Com::CoCreateInstance::<_, Audio::IMMDeviceEnumerator>(
+            &Audio::MMDeviceEnumerator,
+            None,
+            Com::CLSCTX_ALL,
+        ).unwrap();
+
         Enumerator(enumerator)
     }
 });
->>>>>>> 32cee394
 
 /// Send/Sync wrapper around `IMMDeviceEnumerator`.
 struct Enumerator(Audio::IMMDeviceEnumerator);
